package com.topcoder.dal;

import com.topcoder.dal.rdb.*;
import com.topcoder.dal.util.IdGenerator;
import com.topcoder.dal.util.QueryHelper;
import io.grpc.stub.StreamObserver;
import jdk.jshell.spi.ExecutionControl;
import net.devh.boot.grpc.server.service.GrpcService;
import org.springframework.dao.DataAccessException;
import org.springframework.jdbc.core.JdbcTemplate;
import org.springframework.jdbc.datasource.DataSourceTransactionManager;
import org.springframework.transaction.PlatformTransactionManager;
import org.springframework.transaction.TransactionDefinition;
import org.springframework.transaction.TransactionStatus;
import org.springframework.transaction.annotation.Transactional;
import org.springframework.transaction.support.DefaultTransactionDefinition;
import org.springframework.transaction.support.TransactionCallback;
import org.springframework.transaction.support.TransactionTemplate;

import javax.transaction.Transaction;
import java.sql.Connection;
import java.sql.SQLException;
import java.util.List;
import java.util.Objects;
import java.util.concurrent.Executor;
import java.util.concurrent.Executors;


/**
 * Accessor for rational database like Informix.
 */
@GrpcService
public class DBAccessor extends QueryServiceGrpc.QueryServiceImplBase {

    /**
     * JDBC template.
     */
    private final JdbcTemplate jdbcTemplate;

    private final DataSourceTransactionManager transactionManager;

    private final ThreadLocal<TransactionStatus> transactionStatus = new ThreadLocal<>();


    private final QueryHelper queryHelper;

    private final IdGenerator idGenerator;

    private final Executor executor = Executors.newFixedThreadPool(100);

    public DBAccessor(JdbcTemplate jdbcTemplate, QueryHelper queryHelper, IdGenerator idGenerator) {
        this.jdbcTemplate = jdbcTemplate;
        this.transactionManager = new DataSourceTransactionManager(Objects.requireNonNull(jdbcTemplate.getDataSource()));
        this.queryHelper = queryHelper;
        this.idGenerator = idGenerator;
    }

    /**
     * Execute query operation.
     *
     * @param query            The query clause, in format "from ... where ..."
     * @param params           The parameters to bind to query, may be null
     * @param returningColumns The columns to be returned
     * @return query result
     * @throws DataAccessException
     */
    public List<String[]> executeQuery(String query, String[] params, String[] returningColumns)
            throws DataAccessException {
        String sql = "select " + String.join(",", returningColumns) + " " + query;

        return jdbcTemplate.query(sql, (rs, _rowNum) -> {
            String[] rowResult = new String[returningColumns.length];

            for (int idx = 0; idx < returningColumns.length; idx++) {
                Object value = rs.getObject(idx + 1);
                rowResult[idx] = value == null ? null : value.toString();
            }
            return rowResult;
        }, (Object[]) params);
    }

    /**
     * Execute update operation.
     *
     * @param query  The query clause
     * @param params The parameters to bind to query, may be null
     * @return the number of rows affected
     * @throws DataAccessException
     */
    public int executeUpdate(String query, String[] params) throws DataAccessException {
        return jdbcTemplate.update(query, (Object[]) params);
    }

    /**
     * Execute batch update operations in transaction.
     *
     * @param query The query clauses
     * @return the number of rows affected
     * @throws DataAccessException
     */
    @Transactional
    public int[] executeBatchUpdate(String[] query, String[][] params) throws DataAccessException {
        int size = query.length;
        if (size != params.length) {
            throw new IllegalArgumentException("Query array and params array must have same length");
        }
        int[] result = new int[size];
        for (int i = 0; i < size; i++) {
            result[i] = jdbcTemplate.update(query[i], (Object[]) params[i]);
        }
        return result;
    }

    public QueryResponse executeQuery(Query query) {
        switch (query.getQueryCase()) {
            case RAW -> {
                final RawQuery rawQuery = query.getRaw();
                final String sql = queryHelper.getRawQuery(rawQuery);
                System.out.println("SQL: " + sql);
                List<Row> rows = jdbcTemplate.query((sql), (rs, rowNum) -> {
                    Row.Builder rowBuilder = Row.newBuilder();
                    Value.Builder valueBuilder = Value.newBuilder();
                    for (int i = 0; i < rs.getMetaData().getColumnCount(); i++) {
                        String columnName = rs.getMetaData().getColumnName(i + 1);
                        switch (rs.getMetaData().getColumnType(i + 1)) {
                            case java.sql.Types.INTEGER -> valueBuilder.setIntValue(rs.getInt(i + 1));
                            case java.sql.Types.BIGINT -> valueBuilder.setLongValue(rs.getLong(i + 1));
                            case java.sql.Types.FLOAT -> valueBuilder.setFloatValue(rs.getFloat(i + 1));
                            case java.sql.Types.DOUBLE -> valueBuilder.setDoubleValue(rs.getDouble(i + 1));
                            case java.sql.Types.VARCHAR -> valueBuilder.setStringValue(Objects.requireNonNullElse(rs.getString(i + 1), ""));
                            case java.sql.Types.BOOLEAN -> valueBuilder.setBooleanValue(rs.getBoolean(i + 1));
                            case java.sql.Types.DATE, java.sql.Types.TIMESTAMP -> valueBuilder.setDateValue(Objects.requireNonNullElse(rs.getTimestamp(i + 1), "").toString());
                            default -> throw new IllegalArgumentException("Unsupported column type: " + rs.getMetaData().getColumnType(i + 1));
                        }
                        rowBuilder.putValues(columnName, valueBuilder.build());
                    }
                    return rowBuilder.build();
                });

                return QueryResponse.newBuilder()
                        .setRawResult(RawQueryResult.newBuilder().addAllRows(rows).build())
                        .build();
            }
            case SELECT -> {
                final SelectQuery selectQuery = query.getSelect();
                final String sql = queryHelper.getSelectQuery(selectQuery);

                System.out.println("SQL: " + sql);

                final List<Column> columnList = selectQuery.getColumnList();
                System.out.println("Column List: " + columnList);
                final int numColumns = columnList.size();
                final ColumnType[] columnTypeMap = new ColumnType[numColumns];
                for (int i = 0; i < numColumns; i++) {
                    columnTypeMap[i] = columnList.get(i).getType();
                }
                List<Row> rows = jdbcTemplate.query(sql, (rs, rowNum) -> {
                    Row.Builder rowBuilder = Row.newBuilder();
                    Value.Builder valueBuilder = Value.newBuilder();

                    for (int i = 0; i < numColumns; i++) {
                        switch (columnTypeMap[i]) {
                            case COLUMN_TYPE_INT -> valueBuilder.setIntValue(rs.getInt(i + 1));
                            case COLUMN_TYPE_LONG -> valueBuilder.setLongValue(rs.getLong(i + 1));
                            case COLUMN_TYPE_FLOAT -> valueBuilder.setFloatValue(rs.getFloat(i + 1));
                            case COLUMN_TYPE_DOUBLE -> valueBuilder.setDoubleValue(rs.getDouble(i + 1));
                            case COLUMN_TYPE_STRING ->
                                    valueBuilder.setStringValue(Objects.requireNonNullElse(rs.getString(i + 1), ""));
                            case COLUMN_TYPE_BOOLEAN -> valueBuilder.setBooleanValue(rs.getBoolean(i + 1));
<<<<<<< HEAD
                            case COLUMN_TYPE_DATE, COLUMN_TYPE_DATETIME ->
                                    valueBuilder.setDateValue(Objects.requireNonNullElse(rs.getTimestamp(i + 1), "").toString());
=======
                            case COLUMN_TYPE_DATE, COLUMN_TYPE_DATETIME -> valueBuilder.setDateValue(Objects.requireNonNullElse(rs.getTimestamp(i + 1), "").toString());
>>>>>>> d920e525
                            default ->
                                    throw new IllegalArgumentException("Unsupported column type: " + i + ": " + columnTypeMap[i]);
                        }

                        rowBuilder.putValues(columnList.get(i).getName(), valueBuilder.build());
                    }
                    return rowBuilder.build();
                });
                return QueryResponse.newBuilder()
                        .setSelectResult(SelectQueryResult.newBuilder().addAllRows(rows).build())
                        .build();
            }
            case INSERT -> {
                final InsertQuery insertQuery = query.getInsert();
                final boolean shouldGenerateId = insertQuery.hasIdSequence() && (insertQuery.hasIdColumn() || insertQuery.hasIdTable());

                final String sql;
                long id = 0;
                if (shouldGenerateId) {
                    final String idColumn = insertQuery.getIdColumn();
                    final String idSequence = insertQuery.getIdSequence();
                    id = idSequence.equalsIgnoreCase("MAX") ? idGenerator.getMaxId(insertQuery.getIdTable(), insertQuery.getIdColumn()) : idGenerator.getNextId(idSequence);
                    sql = queryHelper.getInsertQuery(insertQuery, idColumn, String.valueOf(id));
                } else {
                    sql = queryHelper.getInsertQuery(insertQuery);
                }

                System.out.println("SQL: " + sql);
                jdbcTemplate.update(sql);

                InsertQueryResult.Builder insertQueryBuilder = InsertQueryResult.newBuilder();
                if (shouldGenerateId) {
                    insertQueryBuilder.setLastInsertId(id);
                }

                return QueryResponse.newBuilder()
                        .setInsertResult(insertQueryBuilder.build())
                        .build();
            }
            case UPDATE -> {
                final UpdateQuery updateQuery = query.getUpdate();
                final String sql = queryHelper.getUpdateQuery(updateQuery);
                System.out.println("SQL: " + sql);
                final int updateCount = jdbcTemplate.update(sql);
                return QueryResponse.newBuilder()
                        .setUpdateResult(UpdateQueryResult.newBuilder().setAffectedRows(updateCount).build())
                        .build();
            }
            case DELETE -> {
                final DeleteQuery deleteQuery = query.getDelete();
                final String sql = queryHelper.getDeleteQuery(deleteQuery);
                final int deleteCount = jdbcTemplate.update(sql);
                return QueryResponse.newBuilder()
                        .setDeleteResult(DeleteQueryResult.newBuilder().setAffectedRows(deleteCount).build())
                        .build();
            }
        }

        return null;
    }

    @Override
    public void query(QueryRequest request, StreamObserver<QueryResponse> responseObserver) {
        QueryResponse response = executeQuery(request.getQuery());

        if (response == null) {
            responseObserver.onError(new ExecutionControl.NotImplementedException("Raw query is not implemented"));
            return;
        }
        responseObserver.onNext(response);
        responseObserver.onCompleted();
    }


    @Override
    public StreamObserver<QueryRequest> streamQuery(StreamObserver<QueryResponse> responseObserver) {
        transactionStatus.set(transactionManager.getTransaction(new DefaultTransactionDefinition(TransactionDefinition.PROPAGATION_REQUIRED)));
        return new StreamObserver<>() {
            @Override
            public void onNext(QueryRequest request) {
                executor.execute(() -> {
                    QueryResponse response = executeQuery(request.getQuery());
                    if (response == null) {
                        responseObserver.onError(new ExecutionControl.NotImplementedException("Raw query is not implemented"));
                    }
                    else responseObserver.onNext(response);
                });
            }

            @Override
            public void onError(Throwable throwable) {
                transactionManager.rollback(transactionStatus.get());
                transactionStatus.remove();

                responseObserver.onError(throwable);
            }

            @Override
            public void onCompleted() {
                // commit the transaction and ensure that the transaction status is removed from the thread local variable
                transactionManager.commit(transactionStatus.get());
                transactionStatus.remove();

                responseObserver.onCompleted();
            }
        };
    }

}<|MERGE_RESOLUTION|>--- conflicted
+++ resolved
@@ -167,12 +167,7 @@
                             case COLUMN_TYPE_STRING ->
                                     valueBuilder.setStringValue(Objects.requireNonNullElse(rs.getString(i + 1), ""));
                             case COLUMN_TYPE_BOOLEAN -> valueBuilder.setBooleanValue(rs.getBoolean(i + 1));
-<<<<<<< HEAD
-                            case COLUMN_TYPE_DATE, COLUMN_TYPE_DATETIME ->
-                                    valueBuilder.setDateValue(Objects.requireNonNullElse(rs.getTimestamp(i + 1), "").toString());
-=======
                             case COLUMN_TYPE_DATE, COLUMN_TYPE_DATETIME -> valueBuilder.setDateValue(Objects.requireNonNullElse(rs.getTimestamp(i + 1), "").toString());
->>>>>>> d920e525
                             default ->
                                     throw new IllegalArgumentException("Unsupported column type: " + i + ": " + columnTypeMap[i]);
                         }
